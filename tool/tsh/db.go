/*
Copyright 2020-2021 Gravitational, Inc.

Licensed under the Apache License, Version 2.0 (the "License");
you may not use this file except in compliance with the License.
You may obtain a copy of the License at

    http://www.apache.org/licenses/LICENSE-2.0

Unless required by applicable law or agreed to in writing, software
distributed under the License is distributed on an "AS IS" BASIS,
WITHOUT WARRANTIES OR CONDITIONS OF ANY KIND, either express or implied.
See the License for the specific language governing permissions and
limitations under the License.
*/

package main

import (
	"fmt"
	"io/ioutil"
	"net"
	"os"
	"os/exec"
	"sort"
	"strconv"
	"strings"

	"github.com/gravitational/teleport/api/client/proto"
	"github.com/gravitational/teleport/api/types"
	"github.com/gravitational/teleport/lib/client"
	dbprofile "github.com/gravitational/teleport/lib/client/db"
	"github.com/gravitational/teleport/lib/client/db/postgres"
	"github.com/gravitational/teleport/lib/defaults"
	"github.com/gravitational/teleport/lib/srv/alpnproxy"
	"github.com/gravitational/teleport/lib/tlsca"
	"github.com/gravitational/teleport/lib/utils"

	"github.com/gravitational/trace"
)

// onListDatabases implements "tsh db ls" command.
func onListDatabases(cf *CLIConf) error {
	tc, err := makeClient(cf, false)
	if err != nil {
		return trace.Wrap(err)
	}
	var databases []types.Database
	err = client.RetryWithRelogin(cf.Context, tc, func() error {
		databases, err = tc.ListDatabases(cf.Context)
		return trace.Wrap(err)
	})
	if err != nil {
		return trace.Wrap(err)
	}
	// Retrieve profile to be able to show which databases user is logged into.
	profile, err := client.StatusCurrent(cf.HomePath, cf.Proxy)
	if err != nil {
		return trace.Wrap(err)
	}
	sort.Slice(databases, func(i, j int) bool {
		return databases[i].GetName() < databases[j].GetName()
	})

	activeDatabases, err := profile.DatabasesForCluster(tc.SiteName)
	if err != nil {
		return trace.Wrap(err)
	}
	showDatabases(cf.SiteName, databases, activeDatabases, cf.Verbose)
	return nil
}

// onDatabaseLogin implements "tsh db login" command.
func onDatabaseLogin(cf *CLIConf) error {
	tc, err := makeClient(cf, false)
	if err != nil {
		return trace.Wrap(err)
	}
	database, err := getDatabase(cf, tc, cf.DatabaseService)
	if err != nil {
		return trace.Wrap(err)
	}
	err = databaseLogin(cf, tc, tlsca.RouteToDatabase{
		ServiceName: cf.DatabaseService,
		Protocol:    database.GetProtocol(),
		Username:    cf.DatabaseUser,
		Database:    cf.DatabaseName,
	}, false)
	if err != nil {
		return trace.Wrap(err)
	}
	return nil
}

func databaseLogin(cf *CLIConf, tc *client.TeleportClient, db tlsca.RouteToDatabase, quiet bool) error {
	log.Debugf("Fetching database access certificate for %s on cluster %v.", db, tc.SiteName)
	// When generating certificate for MongoDB access, database username must
	// be encoded into it. This is required to be able to tell which database
	// user to authenticate the connection as.
	if db.Protocol == defaults.ProtocolMongoDB && db.Username == "" {
		return trace.BadParameter("please provide the database user name using --db-user flag")
	}
	profile, err := client.StatusCurrent(cf.HomePath, cf.Proxy)
	if err != nil {
		return trace.Wrap(err)
	}

	var key *client.Key
	if err = client.RetryWithRelogin(cf.Context, tc, func() error {
		key, err = tc.IssueUserCertsWithMFA(cf.Context, client.ReissueParams{
			RouteToCluster: tc.SiteName,
			RouteToDatabase: proto.RouteToDatabase{
				ServiceName: db.ServiceName,
				Protocol:    db.Protocol,
				Username:    db.Username,
				Database:    db.Database,
			},
			AccessRequests: profile.ActiveRequests.AccessRequests,
		})
		return trace.Wrap(err)
	}); err != nil {
		return trace.Wrap(err)
	}
	if err = tc.LocalAgent().AddDatabaseKey(key); err != nil {
		return trace.Wrap(err)
	}

	// Refresh the profile.
	profile, err = client.StatusCurrent(cf.HomePath, cf.Proxy)
	if err != nil {
		return trace.Wrap(err)
	}
	// Update the database-specific connection profile file.
	err = dbprofile.Add(tc, db, *profile)
	if err != nil {
		return trace.Wrap(err)
	}
	// Print after-connect message.
	if !quiet {
		fmt.Println(formatDatabaseConnnectMessage(cf.SiteName, db))
		return nil
	}
	return nil
}

// onDatabaseLogout implements "tsh db logout" command.
func onDatabaseLogout(cf *CLIConf) error {
	tc, err := makeClient(cf, false)
	if err != nil {
		return trace.Wrap(err)
	}
	profile, err := client.StatusCurrent(cf.HomePath, cf.Proxy)
	if err != nil {
		return trace.Wrap(err)
	}
	activeDatabases, err := profile.DatabasesForCluster(tc.SiteName)
	if err != nil {
		return trace.Wrap(err)
	}

	var logout []tlsca.RouteToDatabase
	// If database name wasn't given on the command line, log out of all.
	if cf.DatabaseService == "" {
		logout = activeDatabases
	} else {
		for _, db := range activeDatabases {
			if db.ServiceName == cf.DatabaseService {
				logout = append(logout, db)
			}
		}
		if len(logout) == 0 {
			return trace.BadParameter("Not logged into database %q",
				tc.DatabaseService)
		}
	}
	for _, db := range logout {
		if err := databaseLogout(tc, db); err != nil {
			return trace.Wrap(err)
		}
	}
	if len(logout) == 1 {
		fmt.Println("Logged out of database", logout[0].ServiceName)
	} else {
		fmt.Println("Logged out of all databases")
	}
	return nil
}

func databaseLogout(tc *client.TeleportClient, db tlsca.RouteToDatabase) error {
	// First remove respective connection profile.
	err := dbprofile.Delete(tc, db)
	if err != nil {
		return trace.Wrap(err)
	}
	// Then remove the certificate from the keystore.
	err = tc.LogoutDatabase(db.ServiceName)
	if err != nil {
		return trace.Wrap(err)
	}
	return nil
}

// onDatabaseEnv implements "tsh db env" command.
func onDatabaseEnv(cf *CLIConf) error {
	tc, err := makeClient(cf, false)
	if err != nil {
		return trace.Wrap(err)
	}
	database, err := pickActiveDatabase(cf)
	if err != nil {
		return trace.Wrap(err)
	}
	env, err := dbprofile.Env(tc, *database)
	if err != nil {
		return trace.Wrap(err)
	}
	for k, v := range env {
		fmt.Printf("export %v=%v\n", k, v)
	}
	return nil
}

// onDatabaseConfig implements "tsh db config" command.
func onDatabaseConfig(cf *CLIConf) error {
	tc, err := makeClient(cf, false)
	if err != nil {
		return trace.Wrap(err)
	}
	profile, err := client.StatusCurrent(cf.HomePath, cf.Proxy)
	if err != nil {
		return trace.Wrap(err)
	}
	database, err := pickActiveDatabase(cf)
	if err != nil {
		return trace.Wrap(err)
	}
	rootCluster, err := tc.RootClusterName()
	if err != nil {
		return trace.Wrap(err)
	}
	// Postgres proxy listens on web proxy port while MySQL proxy listens on
	// a separate port due to the specifics of the protocol.
	var host string
	var port int
	switch database.Protocol {
	case defaults.ProtocolPostgres, defaults.ProtocolCockroachDB:
		host, port = tc.PostgresProxyHostPort()
	case defaults.ProtocolMySQL:
		host, port = tc.MySQLProxyHostPort()
	case defaults.ProtocolMongoDB:
		host, port = tc.WebProxyHostPort()
	default:
		return trace.BadParameter("unknown database protocol: %q", database)
	}
	switch cf.Format {
	case dbFormatCommand:
		cmd, err := getConnectCommand(cf, tc, profile, database)
		if err != nil {
			return trace.Wrap(err)
		}
		fmt.Println(cmd.Path, strings.Join(cmd.Args[1:], " "))
	default:
		fmt.Printf(`Name:      %v
Host:      %v
Port:      %v
User:      %v
Database:  %v
CA:        %v
Cert:      %v
Key:       %v
`,
			database.ServiceName, host, port, database.Username,
<<<<<<< HEAD
			database.Database, profile.CACertPathForCluster(rootCluster),
			profile.DatabaseCertPath(database.ServiceName), profile.KeyPath())
=======
			database.Database, profile.CACertPath(),
			profile.DatabaseCertPathForCluster(tc.SiteName, database.ServiceName), profile.KeyPath())
>>>>>>> ed3e7e9b
	}
	return nil
}

func startLocalALPNSNIProxy(cf *CLIConf, tc *client.TeleportClient, databaseProtocol string) (*alpnproxy.LocalProxy, error) {
	listener, err := net.Listen("tcp", "localhost:0")
	if err != nil {
		return nil, trace.Wrap(err)
	}
	lp, err := mkLocalProxy(cf, tc.WebProxyAddr, databaseProtocol, listener)
	if err != nil {
		return nil, trace.Wrap(err)
	}

	go func() {
		defer listener.Close()
		if err := lp.Start(cf.Context); err != nil {
			log.WithError(err).Errorf("Failed to start local proxy")
		}
	}()

	return lp, nil
}

// onDatabaseConnect implements "tsh db connect" command.
func onDatabaseConnect(cf *CLIConf) error {
	tc, err := makeClient(cf, false)
	if err != nil {
		return trace.Wrap(err)
	}
	profile, err := client.StatusCurrent("", cf.Proxy)
	if err != nil {
		return trace.Wrap(err)
	}
	database, err := getDatabaseInfo(cf, tc, cf.DatabaseService)
	if err != nil {
		return trace.Wrap(err)
	}
	// Check is cert is still valid or DB connection requires MFA. If yes trigger db login logic.
	relogin, err := needRelogin(cf, tc, database, profile)
	if err != nil {
		return trace.Wrap(err)
	}
	if relogin {
		if err := databaseLogin(cf, tc, *database, true); err != nil {
			return trace.Wrap(err)
		}
	}
	var opts []ConnectCommandFunc
	if tc.TLSRoutingEnabled {
		lp, err := startLocalALPNSNIProxy(cf, tc, database.Protocol)
		if err != nil {
			return trace.Wrap(err)
		}
		addr, err := utils.ParseAddr(lp.GetAddr())
		if err != nil {
			return trace.Wrap(err)
		}

		// When connecting over TLS, psql only validates hostname against presented certificate's
		// DNS names. As such, connecting to 127.0.0.1 will fail validation, so connect to localhost.
		host := "localhost"
		key, err := tc.LocalAgent().GetCoreKey()
		if err != nil {
			return trace.Wrap(err)
		}

		rootClusterName, err := key.RootClusterName()
		if err != nil {
			return trace.Wrap(err)
		}
		opts = append(opts, WithLocalProxy(host, addr.Port(0), profile.CACertPathForCluster(rootClusterName)))
	}
	cmd, err := getConnectCommand(cf, tc, profile, database, opts...)
	if err != nil {
		return trace.Wrap(err)
	}
	log.Debug(cmd.String())
	cmd.Stdout = os.Stdout
	cmd.Stderr = os.Stderr
	cmd.Stdin = os.Stdin
	err = cmd.Run()
	if err != nil {
		return trace.Wrap(err)
	}
	return nil
}

// getDatabaseInfo fetches information about the database from tsh profile is DB is active in profile. Otherwise,
// the ListDatabases endpoint is called.
func getDatabaseInfo(cf *CLIConf, tc *client.TeleportClient, dbName string) (*tlsca.RouteToDatabase, error) {
	database, err := pickActiveDatabase(cf)
	if err == nil {
		return database, nil
	}
	if !trace.IsNotFound(err) {
		return nil, trace.Wrap(err)
	}
	db, err := getDatabase(cf, tc, dbName)
	if err != nil {
		return nil, trace.Wrap(err)
	}
	return &tlsca.RouteToDatabase{
		ServiceName: db.GetName(),
		Protocol:    db.GetProtocol(),
		Username:    cf.DatabaseUser,
		Database:    cf.DatabaseName,
	}, nil
}

func getDatabase(cf *CLIConf, tc *client.TeleportClient, dbName string) (types.Database, error) {
	var databases []types.Database
	err := client.RetryWithRelogin(cf.Context, tc, func() error {
		allDatabases, err := tc.ListDatabases(cf.Context)
		for _, database := range allDatabases {
			if database.GetName() == dbName {
				databases = append(databases, database)
			}
		}
		return trace.Wrap(err)
	})
	if err != nil {
		return nil, trace.Wrap(err)
	}
	if len(databases) == 0 {
		return nil, trace.NotFound(
			"database %q not found, use '%v' to see registered databases", dbName, formatDatabaseListCommand(cf.SiteName))
	}
	return databases[0], nil
}

func needRelogin(cf *CLIConf, tc *client.TeleportClient, database *tlsca.RouteToDatabase, profile *client.ProfileStatus) (bool, error) {
	found := false
	activeDatabases, err := profile.DatabasesForCluster(tc.SiteName)
	if err != nil {
		return false, trace.Wrap(err)
	}

	for _, v := range activeDatabases {
		if v.ServiceName == database.ServiceName {
			found = true
		}
	}
	// database not found in active list of databases.
	if !found {
		return true, nil
	}

	// For database protocols where database username is encoded in client certificate like Mongo
	// check if the command line dbUser matches the encoded username in database certificate.
	userChanged, err := dbInfoHasChanged(cf, profile.DatabaseCertPathForCluster(tc.SiteName, database.ServiceName))
	if err != nil {
		return false, trace.Wrap(err)
	}
	if userChanged {
		return true, nil
	}

	// Call API and check is a user needs to use MFA to connect to the database.
	mfaRequired, err := isMFADatabaseAccessRequired(cf, tc, database)
	if err != nil {
		return false, trace.Wrap(err)
	}
	return mfaRequired, nil
}

// dbInfoHasChanged checks if cf.DatabaseUser or cf.DatabaseName info has changed in the user database certificate.
func dbInfoHasChanged(cf *CLIConf, certPath string) (bool, error) {
	if cf.DatabaseUser == "" && cf.DatabaseName == "" {
		return false, nil
	}

	buff, err := ioutil.ReadFile(certPath)
	if err != nil {
		return false, trace.Wrap(err)
	}
	cert, err := tlsca.ParseCertificatePEM(buff)
	if err != nil {
		return false, trace.Wrap(err)
	}
	identity, err := tlsca.FromSubject(cert.Subject, cert.NotAfter)
	if err != nil {
		return false, trace.Wrap(err)
	}

	if cf.DatabaseUser != "" && cf.DatabaseUser != identity.RouteToDatabase.Username {
		log.Debugf("Will reissue database certificate for user %s (was %s)", cf.DatabaseUser, identity.RouteToDatabase.Username)
		return true, nil
	}
	if cf.DatabaseName != "" && cf.DatabaseName != identity.RouteToDatabase.Database {
		log.Debugf("Will reissue database certificate for database name %s (was %s)", cf.DatabaseName, identity.RouteToDatabase.Database)
		return true, nil
	}
	return false, nil
}

// isMFADatabaseAccessRequired calls the IsMFARequired endpoint in order to get from user roles if access to the database
// requires MFA.
func isMFADatabaseAccessRequired(cf *CLIConf, tc *client.TeleportClient, database *tlsca.RouteToDatabase) (bool, error) {
	proxy, err := tc.ConnectToProxy(cf.Context)
	if err != nil {
		return false, trace.Wrap(err)
	}
	cluster, err := proxy.ConnectToCluster(cf.Context, tc.SiteName, true)
	if err != nil {
		return false, trace.Wrap(err)
	}
	defer cluster.Close()

	dbParam := proto.RouteToDatabase{
		ServiceName: database.ServiceName,
		Protocol:    database.Protocol,
		Username:    database.Username,
		Database:    database.Database,
	}
	mfaResp, err := cluster.IsMFARequired(cf.Context, &proto.IsMFARequiredRequest{
		Target: &proto.IsMFARequiredRequest_Database{
			Database: &dbParam,
		},
	})
	if err != nil {
		return false, trace.Wrap(err)
	}
	return mfaResp.GetRequired(), nil
}

// pickActiveDatabase returns the database the current profile is logged into.
//
// If logged into multiple databases, returns an error unless one specified
// explicily via --db flag.
func pickActiveDatabase(cf *CLIConf) (*tlsca.RouteToDatabase, error) {
	profile, err := client.StatusCurrent(cf.HomePath, cf.Proxy)
	if err != nil {
		return nil, trace.Wrap(err)
	}
	activeDatabases, err := profile.DatabasesForCluster(cf.SiteName)
	if err != nil {
		return nil, trace.Wrap(err)
	}

	if len(activeDatabases) == 0 {
		return nil, trace.NotFound("Please login using 'tsh db login' first")
	}

	name := cf.DatabaseService
	if name == "" {
		if len(activeDatabases) > 1 {
			var services []string
			for _, database := range activeDatabases {
				services = append(services, database.ServiceName)
			}
			return nil, trace.BadParameter("Multiple databases are available (%v), please specify one using CLI argument",
				strings.Join(services, ", "))
		}
		name = activeDatabases[0].ServiceName
	}
	for _, db := range activeDatabases {
		if db.ServiceName == name {
			// If database user or name were provided on the CLI,
			// override the default ones.
			if cf.DatabaseUser != "" {
				db.Username = cf.DatabaseUser
			}
			if cf.DatabaseName != "" {
				db.Database = cf.DatabaseName
			}
			return &db, nil
		}
	}
	return nil, trace.NotFound("Not logged into database %q", name)
}

type connectionCommandOpts struct {
	localProxyPort int
	localProxyHost string
	caPath         string
}

type ConnectCommandFunc func(*connectionCommandOpts)

func WithLocalProxy(host string, port int, caPath string) ConnectCommandFunc {
	return func(opts *connectionCommandOpts) {
		opts.localProxyPort = port
		opts.localProxyHost = host
		opts.caPath = caPath
	}
}

func getConnectCommand(cf *CLIConf, tc *client.TeleportClient, profile *client.ProfileStatus, db *tlsca.RouteToDatabase, opts ...ConnectCommandFunc) (*exec.Cmd, error) {
	var options connectionCommandOpts
	for _, opt := range opts {
		opt(&options)
	}

	// In TLS routing mode a local proxy is started on demand so connect to it.
	host, port := tc.DatabaseProxyHostPort(*db)
	if options.localProxyPort != 0 && options.localProxyHost != "" {
		host = options.localProxyHost
		port = options.localProxyPort
	}

	switch db.Protocol {
	case defaults.ProtocolPostgres:
		cmd, err := getPostgresCommand(tc, profile, db, host, port, options)
		return cmd, trace.Wrap(err)

	case defaults.ProtocolCockroachDB:
		cmd, err := getCockroachCommand(tc, profile, db, host, port, options)
		return cmd, trace.Wrap(err)

	case defaults.ProtocolMySQL:
		return getMySQLCommand(tc, profile, db, options), nil

	case defaults.ProtocolMongoDB:
		return getMongoCommand(tc, profile, db, host, port, options), nil
	}

	return nil, trace.BadParameter("unsupported database protocol: %v", db)
}

func getPostgresCommand(tc *client.TeleportClient, profile *client.ProfileStatus, db *tlsca.RouteToDatabase, host string, port int, options connectionCommandOpts) (*exec.Cmd, error) {
	clusterName, err := tc.RootClusterName()
	if err != nil {
		return nil, trace.Wrap(err)
	}
	dp := dbprofile.New(tc, *db, *profile, clusterName, host, port)
	return exec.Command(postgresBin, postgres.GetConnString(*dp)), nil
}

func getCockroachCommand(tc *client.TeleportClient, profile *client.ProfileStatus, db *tlsca.RouteToDatabase, host string, port int, options connectionCommandOpts) (*exec.Cmd, error) {
	clusterName, err := tc.RootClusterName()
	if err != nil {
		return nil, trace.Wrap(err)
	}
	dp := dbprofile.New(tc, *db, *profile, clusterName, host, port)
	// If cockroach CLI client is not available, fallback to psql.
	if _, err := exec.LookPath(cockroachBin); err != nil {
		log.Debugf("Couldn't find %q client in PATH, falling back to %q: %v.",
			cockroachBin, postgresBin, err)
		return exec.Command(postgresBin, postgres.GetConnString(*dp)), nil
	}
	return exec.Command(cockroachBin, "sql", "--url", postgres.GetConnString(*dp)), nil
}

func getMySQLCommand(tc *client.TeleportClient, profile *client.ProfileStatus, db *tlsca.RouteToDatabase, options connectionCommandOpts) *exec.Cmd {
	args := []string{fmt.Sprintf("--defaults-group-suffix=_%v-%v", tc.SiteName, db.ServiceName)}
	if db.Username != "" {
		args = append(args, "--user", db.Username)
	}
	if db.Database != "" {
		args = append(args, "--database", db.Database)
	}

	if options.localProxyPort != 0 {
		args = append(args, "--port", strconv.Itoa(options.localProxyPort))
		args = append(args, "--host", options.localProxyHost)
		// MySQL CLI treats localhost as a special value and tries to use Unix Domain Socket for connection
		// To enforce TCP connection protocol needs to be explicitly specified.
		if options.localProxyHost == "localhost" {
			args = append(args, "--protocol", "TCP")
		}
	}

	return exec.Command(mysqlBin, args...)
}

func getMongoCommand(tc *client.TeleportClient, profile *client.ProfileStatus, db *tlsca.RouteToDatabase, host string, port int, options connectionCommandOpts) *exec.Cmd {
	args := []string{
		"--host", host,
		"--port", strconv.Itoa(port),
		"--ssl",
		"--sslPEMKeyFile", profile.DatabaseCertPathForCluster(tc.SiteName, db.ServiceName),
	}

	if options.caPath != "" {
		// caPath is set only if mongo connects to the Teleport Proxy via ALPN SNI Local Proxy
		// and connection is terminated by proxy identity certificate.
		args = append(args, []string{"--sslCAFile", options.caPath}...)
	}
	if db.Database != "" {
		args = append(args, db.Database)
	}
	return exec.Command(mongoBin, args...)
}

func formatDatabaseListCommand(clusterFlag string) string {
	if clusterFlag == "" {
		return "tsh db ls"
	}
	return fmt.Sprintf("tsh db ls --cluster=%v", clusterFlag)
}

func formatDatabaseConfigCommand(clusterFlag string, db tlsca.RouteToDatabase) string {
	if clusterFlag == "" {
		return fmt.Sprintf("tsh db config --format=cmd %v", db.ServiceName)
	}
	return fmt.Sprintf("tsh db config --cluster=%v --format=cmd %v", clusterFlag, db.ServiceName)
}

func formatDatabaseConnnectMessage(clusterFlag string, db tlsca.RouteToDatabase) string {
	connectCommand := formatConnectCommand(clusterFlag, db)
	configCommand := formatDatabaseConfigCommand(clusterFlag, db)

	return fmt.Sprintf(`
Connection information for database "%v" has been saved.

You can now connect to it using the following command:

  %v

Or view the connect command for the native database CLI client:

  %v

`,
		db.ServiceName,
		utils.Color(utils.Yellow, connectCommand),
		utils.Color(utils.Yellow, configCommand))
}

const (
	// dbFormatText prints database configuration in text format.
	dbFormatText = "text"
	// dbFormatCommand prints database connection command.
	dbFormatCommand = "cmd"
)

const (
	// postgresBin is the Postgres client binary name.
	postgresBin = "psql"
	// cockroachBin is the Cockroach client binary name.
	cockroachBin = "cockroach"
	// mysqlBin is the MySQL client binary name.
	mysqlBin = "mysql"
	// mongoBin is the Mongo client binary name.
	mongoBin = "mongo"
)<|MERGE_RESOLUTION|>--- conflicted
+++ resolved
@@ -270,13 +270,8 @@
 Key:       %v
 `,
 			database.ServiceName, host, port, database.Username,
-<<<<<<< HEAD
 			database.Database, profile.CACertPathForCluster(rootCluster),
-			profile.DatabaseCertPath(database.ServiceName), profile.KeyPath())
-=======
-			database.Database, profile.CACertPath(),
 			profile.DatabaseCertPathForCluster(tc.SiteName, database.ServiceName), profile.KeyPath())
->>>>>>> ed3e7e9b
 	}
 	return nil
 }

--- conflicted
+++ resolved
@@ -1156,29 +1156,17 @@
                 move |cli: &mut Self,
                       res: SharedDirectoryCreateResponse|
                       -> RdpResult<Vec<Vec<u8>>> {
-<<<<<<< HEAD
-                    if res.err_code == TdpErrCode::Nil {
-                        let file_id = cli.generate_file_id();
-                        cli.file_cache.insert(
-                            file_id,
-                            FileCacheObject::new(UnixPath::from(rdp_req.path.clone()), fso),
-                        );
-                        cli.prep_device_create_response(&rdp_req, NTSTATUS::STATUS_SUCCESS, file_id)
-                    } else {
-                        cli.prep_device_create_response(&rdp_req, NTSTATUS::STATUS_UNSUCCESSFUL, 0)
-=======
                     if res.err_code != TdpErrCode::Nil {
                         return cli.prep_device_create_response(
                             &rdp_req,
                             NTSTATUS::STATUS_UNSUCCESSFUL,
                             0,
                         );
->>>>>>> f3aad5e2
                     }
 
                     let file_id = cli.generate_file_id();
                     cli.file_cache
-                        .insert(file_id, FileCacheObject::new(rdp_req.path.clone(), fso));
+                        .insert(file_id, FileCacheObject::new(UnixPath::from(rdp_req.path.clone()), fso));
                     cli.prep_device_create_response(&rdp_req, NTSTATUS::STATUS_SUCCESS, file_id)
                 },
             ),

--- conflicted
+++ resolved
@@ -17,12 +17,8 @@
 mod scard;
 
 use crate::errors::{
-<<<<<<< HEAD
-    invalid_data_error, not_implemented_error, try_error, NTSTATUS_OK, SPECIAL_NO_RESPONSE,
-=======
     invalid_data_error, not_implemented_error, rejected_by_server_error, try_error, NTSTATUS_OK,
     SPECIAL_NO_RESPONSE,
->>>>>>> 41577e8b
 };
 use crate::util;
 use crate::vchan;
@@ -60,13 +56,9 @@
 
     allow_directory_sharing: bool,
     active_device_ids: Vec<u32>,
-<<<<<<< HEAD
-    /// FileId-indexed cache of FileCacheObjects
-=======
     /// FileId-indexed cache of FileCacheObjects.
     /// See the documentation of FileCacheObject
     /// for more detail on how this is used.
->>>>>>> 41577e8b
     file_cache: HashMap<u32, FileCacheObject>,
     next_file_id: u32, // used to generate file id's
 
@@ -109,21 +101,12 @@
             active_device_ids: vec![],
             file_cache: HashMap::new(),
             next_file_id: 0,
-<<<<<<< HEAD
 
             tdp_sd_acknowledge: cfg.tdp_sd_acknowledge,
             tdp_sd_info_request: cfg.tdp_sd_info_request,
             tdp_sd_create_request: cfg.tdp_sd_create_request,
             tdp_sd_delete_request: cfg.tdp_sd_delete_request,
 
-=======
-
-            tdp_sd_acknowledge: cfg.tdp_sd_acknowledge,
-            tdp_sd_info_request: cfg.tdp_sd_info_request,
-            tdp_sd_create_request: cfg.tdp_sd_create_request,
-            tdp_sd_delete_request: cfg.tdp_sd_delete_request,
-
->>>>>>> 41577e8b
             pending_sd_info_resp_handlers: HashMap::new(),
             pending_sd_create_resp_handlers: HashMap::new(),
             pending_sd_delete_resp_handlers: HashMap::new(),
@@ -190,21 +173,11 @@
     fn handle_server_capability(&self, payload: &mut Payload) -> RdpResult<Vec<Vec<u8>>> {
         let req = ServerCoreCapabilityRequest::decode(payload)?;
         debug!("received RDP {:?}", req);
-<<<<<<< HEAD
-
-        let resp = ClientCoreCapabilityResponse::new_response();
-        debug!("sending RDP {:?}", resp);
-        let resp =
-            self.add_headers_and_chunkify(PacketId::PAKID_CORE_CLIENT_CAPABILITY, resp.encode()?)?;
-
-=======
 
         let resp =
             ClientCoreCapabilityResponse::new_response(self.allow_directory_sharing).encode()?;
         debug!("sending RDP {:?}", resp);
         let resp = self.add_headers_and_chunkify(PacketId::PAKID_CORE_CLIENT_CAPABILITY, resp)?;
-        debug!("sending client core capability response");
->>>>>>> 41577e8b
         Ok(resp)
     }
 
@@ -230,45 +203,6 @@
     fn handle_device_reply(&self, payload: &mut Payload) -> RdpResult<Vec<Vec<u8>>> {
         let req = ServerDeviceAnnounceResponse::decode(payload)?;
         debug!("received RDP: {:?}", req);
-<<<<<<< HEAD
-
-        if !self.active_device_ids.contains(&req.device_id) {
-            let resp = SharedDirectoryAcknowledge {
-                err_code: TdpErrCode::Failed,
-                directory_id: req.device_id,
-            };
-            debug!("sending TDP: {:?}", resp);
-            (self.tdp_sd_acknowledge)(resp)?;
-            Err(invalid_data_error(&format!(
-                "got ServerDeviceAnnounceResponse for unknown device_id {}",
-                &req.device_id
-            )))
-        } else if req.result_code != NTSTATUS_OK {
-            let resp = SharedDirectoryAcknowledge {
-                err_code: TdpErrCode::Failed,
-                directory_id: req.device_id,
-            };
-            debug!("sending TDP: {:?}", resp);
-            (self.tdp_sd_acknowledge)(resp)?;
-            Err(invalid_data_error(&format!(
-                "got unsuccessful ServerDeviceAnnounceResponse result code NTSTATUS({})",
-                &req.result_code
-            )))
-        } else {
-            debug!("ServerDeviceAnnounceResponse was valid");
-            if req.device_id != self.get_scard_device_id()? {
-                let resp = SharedDirectoryAcknowledge {
-                    err_code: TdpErrCode::Nil,
-                    directory_id: req.device_id,
-                };
-                debug!("sending TDP: {:?}", resp);
-                (self.tdp_sd_acknowledge)(resp)?;
-                debug!("TDP directory sharing initial negotiation succeeded");
-            } else {
-                debug!("RDP smart card redirection initial negotiation succeeded");
-            }
-            Ok(vec![])
-=======
 
         if self.active_device_ids.contains(&req.device_id) {
             if req.device_id != self.get_scard_device_id()? {
@@ -302,7 +236,6 @@
                 "got ServerDeviceAnnounceResponse for unknown device_id {}",
                 &req.device_id
             )));
->>>>>>> 41577e8b
         }
         Ok(vec![])
     }
@@ -310,7 +243,6 @@
     fn handle_device_io_request(&mut self, payload: &mut Payload) -> RdpResult<Vec<Vec<u8>>> {
         let device_io_request = DeviceIoRequest::decode(payload)?;
         let major_function = device_io_request.major_function.clone();
-<<<<<<< HEAD
 
         // Smartcard control only uses IRP_MJ_DEVICE_CONTROL; directory control uses IRP_MJ_DEVICE_CONTROL along with
         // all the other MajorFunctions supported by this Client. Therefore if we receive any major function when drive
@@ -349,46 +281,6 @@
         let is_smart_card_op = ioctl.header.device_id == self.get_scard_device_id()?;
         debug!("received RDP: {:?}", ioctl);
 
-=======
-
-        // Smartcard control only uses IRP_MJ_DEVICE_CONTROL; directory control uses IRP_MJ_DEVICE_CONTROL along with
-        // all the other MajorFunctions supported by this Client. Therefore if we receive any major function when drive
-        // redirection is not allowed, something has gone wrong. In such a case, we return an error as a security measure
-        // to ensure directories are never shared when RBAC doesn't permit it.
-        if major_function != MajorFunction::IRP_MJ_DEVICE_CONTROL && !self.allow_directory_sharing {
-            return Err(Error::TryError(
-                "received a drive redirection major function when drive redirection was not allowed"
-                    .to_string(),
-            ));
-        }
-
-        match major_function {
-            MajorFunction::IRP_MJ_DEVICE_CONTROL => {
-                self.process_irp_device_control(device_io_request, payload)
-            }
-            MajorFunction::IRP_MJ_CREATE => self.process_irp_create(device_io_request, payload),
-            MajorFunction::IRP_MJ_QUERY_INFORMATION => {
-                self.process_irp_query_information(device_io_request, payload)
-            }
-            MajorFunction::IRP_MJ_CLOSE => self.process_irp_close(device_io_request),
-            _ => Err(invalid_data_error(&format!(
-                // TODO(isaiah): send back a not implemented response(?)
-                "got unsupported major_function in DeviceIoRequest: {:?}",
-                &major_function
-            ))),
-        }
-    }
-
-    fn process_irp_device_control(
-        &mut self,
-        device_io_request: DeviceIoRequest,
-        payload: &mut Payload,
-    ) -> RdpResult<Vec<Vec<u8>>> {
-        let ioctl = DeviceControlRequest::decode(device_io_request, payload)?;
-        let is_smart_card_op = ioctl.header.device_id == self.get_scard_device_id()?;
-        debug!("received RDP: {:?}", ioctl);
-
->>>>>>> 41577e8b
         // IRP_MJ_DEVICE_CONTROL is the one major function used by both the smartcard controller (always enabled)
         // and shared directory controller (potentially disabled by RBAC). Here we check that directory sharing
         // is enabled here before proceeding with any shared directory controls as an additional security measure.
@@ -420,7 +312,6 @@
     ) -> RdpResult<Vec<Vec<u8>>> {
         // https://github.com/FreeRDP/FreeRDP/blob/511444a65e7aa2f537c5e531fa68157a50c1bd4d/channels/drive/client/drive_file.c#L207
         let rdp_req = ServerCreateDriveRequest::decode(device_io_request, payload)?;
-<<<<<<< HEAD
         debug!("received RDP: {:?}", rdp_req);
 
         // Send a TDP Shared Directory Info Request
@@ -428,13 +319,6 @@
         let tdp_req = SharedDirectoryInfoRequest::from(rdp_req.clone());
         debug!("sending TDP: {:?}", tdp_req);
         (self.tdp_sd_info_request)(tdp_req)?;
-=======
-        debug!("got: {:?}", rdp_req);
-
-        // Send a TDP Shared Directory Info Request
-        // https://github.com/FreeRDP/FreeRDP/blob/511444a65e7aa2f537c5e531fa68157a50c1bd4d/channels/drive/client/drive_file.c#L210
-        (self.tdp_sd_info_request)(SharedDirectoryInfoRequest::from(rdp_req.clone()))?;
->>>>>>> 41577e8b
 
         // Add a TDP Shared Directory Info Response handler to the handler cache.
         // When we receive a TDP Shared Directory Info Response with this completion_id,
@@ -444,20 +328,12 @@
             Box::new(
                 |cli: &mut Self, res: SharedDirectoryInfoResponse| -> RdpResult<Vec<Vec<u8>>> {
                     let rdp_req = rdp_req;
-<<<<<<< HEAD
-=======
-                    debug!("got {:?}", res);
->>>>>>> 41577e8b
                     if res.err_code == TdpErrCode::Nil {
                         // The file exists
                         // https://github.com/FreeRDP/FreeRDP/blob/511444a65e7aa2f537c5e531fa68157a50c1bd4d/channels/drive/client/drive_file.c#L214
                         if res.fso.file_type == FileType::Directory {
                             if rdp_req.create_disposition == flags::CreateDisposition::FILE_CREATE {
                                 // https://github.com/FreeRDP/FreeRDP/blob/511444a65e7aa2f537c5e531fa68157a50c1bd4d/channels/drive/client/drive_file.c#L221
-<<<<<<< HEAD
-                                // ERROR_ALREADY_EXISTS --> STATUS_OBJECT_NAME_COLLISION: https://github.com/FreeRDP/FreeRDP/blob/511444a65e7aa2f537c5e531fa68157a50c1bd4d/channels/drive/client/drive_main.c#L102
-=======
->>>>>>> 41577e8b
                                 return cli.prep_device_create_response(
                                     &rdp_req,
                                     NTSTATUS::STATUS_OBJECT_NAME_COLLISION,
@@ -470,10 +346,6 @@
                                 .contains(flags::CreateOptions::FILE_NON_DIRECTORY_FILE)
                             {
                                 // https://github.com/FreeRDP/FreeRDP/blob/511444a65e7aa2f537c5e531fa68157a50c1bd4d/channels/drive/client/drive_file.c#L227
-<<<<<<< HEAD
-                                // ERROR_ACCESS_DENIED --> STATUS_ACCESS_DENIED: https://github.com/FreeRDP/FreeRDP/blob/511444a65e7aa2f537c5e531fa68157a50c1bd4d/channels/drive/client/drive_main.c#L81
-=======
->>>>>>> 41577e8b
                                 return cli.prep_device_create_response(
                                     &rdp_req,
                                     NTSTATUS::STATUS_ACCESS_DENIED,
@@ -485,21 +357,13 @@
                             .contains(flags::CreateOptions::FILE_DIRECTORY_FILE)
                         {
                             // https://github.com/FreeRDP/FreeRDP/blob/511444a65e7aa2f537c5e531fa68157a50c1bd4d/channels/drive/client/drive_file.c#L237
-<<<<<<< HEAD
-                            // ERROR_DIRECTORY --> STATUS_NOT_A_DIRECTORY: https://github.com/FreeRDP/FreeRDP/blob/511444a65e7aa2f537c5e531fa68157a50c1bd4d/channels/drive/client/drive_main.c#L118
-=======
->>>>>>> 41577e8b
                             return cli.prep_device_create_response(
                                 &rdp_req,
                                 NTSTATUS::STATUS_NOT_A_DIRECTORY,
                                 0,
                             );
                         }
-<<<<<<< HEAD
-                    } else if res.err_code == TdpErrCode::DNE {
-=======
                     } else if res.err_code == TdpErrCode::DoesNotExist {
->>>>>>> 41577e8b
                         // https://github.com/FreeRDP/FreeRDP/blob/511444a65e7aa2f537c5e531fa68157a50c1bd4d/channels/drive/client/drive_file.c#L242
                         if rdp_req
                             .create_options
@@ -513,10 +377,6 @@
                                 return cli.tdp_sd_create(rdp_req, FileType::Directory, res.fso);
                             } else {
                                 // https://github.com/FreeRDP/FreeRDP/blob/511444a65e7aa2f537c5e531fa68157a50c1bd4d/channels/drive/client/drive_file.c#L258
-<<<<<<< HEAD
-                                // ERROR_FILE_NOT_FOUND --> STATUS_NO_SUCH_FILE: https://github.com/FreeRDP/FreeRDP/blob/511444a65e7aa2f537c5e531fa68157a50c1bd4d/channels/drive/client/drive_main.c#L85
-=======
->>>>>>> 41577e8b
                                 return cli.prep_device_create_response(
                                     &rdp_req,
                                     NTSTATUS::STATUS_NO_SUCH_FILE,
@@ -533,97 +393,16 @@
                         );
                     }
 
-<<<<<<< HEAD
-                    // https://github.com/FreeRDP/FreeRDP/blob/511444a65e7aa2f537c5e531fa68157a50c1bd4d/channels/drive/client/drive_file.c#L263
-                    // Note: the above line in FreeRDP will always evaluate to true:
-                    // - drive_file_init is called here: https://github.com/FreeRDP/FreeRDP/blob/511444a65e7aa2f537c5e531fa68157a50c1bd4d/channels/drive/client/drive_file.c#L362
-                    // - it is always passed a file where file->file_handle = INVALID_HANDLE_VALUE: https://github.com/FreeRDP/FreeRDP/blob/511444a65e7aa2f537c5e531fa68157a50c1bd4d/channels/drive/client/drive_file.c#L351
-                    // - None of the calls up to the line in question can have changed it
-
-                    // The actual creation of files and error mapping badevice_io_request.completion_id happens here, for reference:
-                    // https://github.com/FreeRDP/FreeRDP/blob/511444a65e7aa2f537c5e531fa68157a50c1bd4d/winpr/libwinpr/file/file.c#L781
-                    if rdp_req.create_disposition == flags::CreateDisposition::FILE_SUPERSEDE {
-                        // If the file already exists, replace it with the given file. If it does not, create the given file.
-                        if res.err_code == TdpErrCode::Nil {
-                            return cli.tdp_sd_overwrite(rdp_req, res.fso);
-                        } else {
-                            return cli.tdp_sd_create(rdp_req, FileType::File, res.fso);
-                        }
-                    } else if rdp_req.create_disposition == flags::CreateDisposition::FILE_OPEN {
-                        // If the file already exists, open it instead of creating a new file. If it does not, fail the request and do not create a new file.
-                        if res.err_code == TdpErrCode::Nil {
-                            let file_id = cli.generate_file_id();
-                            cli.file_cache.insert(
-                                file_id,
-                                FileCacheObject::new(rdp_req.path.clone(), res.fso),
-                            );
-                            return cli.prep_device_create_response(
-                                &rdp_req,
-                                NTSTATUS::STATUS_SUCCESS,
-                                file_id,
-                            );
-                        } else {
-                            return cli.prep_device_create_response(
-                                &rdp_req,
-                                NTSTATUS::STATUS_NO_SUCH_FILE,
-                                0,
-                            );
-                        }
-                    } else if rdp_req.create_disposition == flags::CreateDisposition::FILE_CREATE {
-                        // If the file already exists, fail the request and do not create or open the given file. If it does not, create the given file.
-                        if res.err_code == TdpErrCode::Nil {
-                            return cli.prep_device_create_response(
-                                &rdp_req,
-                                NTSTATUS::STATUS_OBJECT_NAME_COLLISION,
-                                0,
-                            );
-                        } else {
-                            return cli.tdp_sd_create(rdp_req, FileType::File, res.fso);
-                        }
-                    } else if rdp_req.create_disposition == flags::CreateDisposition::FILE_OPEN_IF {
-                        // If the file already exists, open it. If it does not, create the given file.
-                        if res.err_code == TdpErrCode::Nil {
-                            let file_id = cli.generate_file_id();
-                            cli.file_cache.insert(
-                                file_id,
-                                FileCacheObject::new(rdp_req.path.clone(), res.fso),
-                            );
-                            return cli.prep_device_create_response(
-                                &rdp_req,
-                                NTSTATUS::STATUS_SUCCESS,
-                                file_id,
-                            );
-                        } else {
-                            return cli.tdp_sd_create(rdp_req, FileType::File, res.fso);
-                        }
-                    } else if rdp_req.create_disposition == flags::CreateDisposition::FILE_OVERWRITE
-                    {
-                        // If the file already exists, open it and overwrite it. If it does not, fail the request.
-                        if res.err_code == TdpErrCode::Nil {
-                            return cli.tdp_sd_overwrite(rdp_req, res.fso);
-                        } else {
-                            return cli.prep_device_create_response(
-                                &rdp_req,
-                                NTSTATUS::STATUS_NO_SUCH_FILE,
-                                0,
-                            );
-                        }
-                    } else if rdp_req.create_disposition
-                        == flags::CreateDisposition::FILE_OVERWRITE_IF
-                    {
-                        // If the file already exists, open it and overwrite it. If it does not, create the given file.
-                        if res.err_code == TdpErrCode::Nil {
-                            return cli.tdp_sd_overwrite(rdp_req, res.fso);
-                        } else {
-                            return cli.tdp_sd_create(rdp_req, FileType::File, res.fso);
-                        }
-                    }
-=======
                     // The actual creation of files and error mapping in FreeRDP happens here, for reference:
                     // https://github.com/FreeRDP/FreeRDP/blob/511444a65e7aa2f537c5e531fa68157a50c1bd4d/winpr/libwinpr/file/file.c#L781
                     match rdp_req.create_disposition {
                         flags::CreateDisposition::FILE_SUPERSEDE => {
                             // If the file already exists, replace it with the given file. If it does not, create the given file.
+                            if res.err_code == TdpErrCode::Nil {
+                                cli.tdp_sd_overwrite(rdp_req, res.fso)
+                            } else {
+                                cli.tdp_sd_create(rdp_req, FileType::File, res.fso)
+                            }
                         }
                         flags::CreateDisposition::FILE_OPEN => {
                             // If the file already exists, open it instead of creating a new file. If it does not, fail the request and do not create a new file.
@@ -633,29 +412,29 @@
                                     file_id,
                                     FileCacheObject::new(rdp_req.path.clone(), res.fso),
                                 );
-                                return cli.prep_device_create_response(
+                                cli.prep_device_create_response(
                                     &rdp_req,
                                     NTSTATUS::STATUS_SUCCESS,
                                     file_id,
-                                );
+                                )
                             } else {
-                                return cli.prep_device_create_response(
+                                cli.prep_device_create_response(
                                     &rdp_req,
                                     NTSTATUS::STATUS_NO_SUCH_FILE,
                                     0,
-                                );
+                                )
                             }
                         }
                         flags::CreateDisposition::FILE_CREATE => {
                             // If the file already exists, fail the request and do not create or open the given file. If it does not, create the given file.
                             if res.err_code == TdpErrCode::Nil {
-                                return cli.prep_device_create_response(
+                                cli.prep_device_create_response(
                                     &rdp_req,
                                     NTSTATUS::STATUS_OBJECT_NAME_COLLISION,
                                     0,
-                                );
+                                )
                             } else {
-                                return cli.tdp_sd_create(rdp_req, FileType::File, res.fso);
+                                cli.tdp_sd_create(rdp_req, FileType::File, res.fso)
                             }
                         }
                         flags::CreateDisposition::FILE_OPEN_IF => {
@@ -666,33 +445,33 @@
                                     file_id,
                                     FileCacheObject::new(rdp_req.path.clone(), res.fso),
                                 );
-                                return cli.prep_device_create_response(
+                                cli.prep_device_create_response(
                                     &rdp_req,
                                     NTSTATUS::STATUS_SUCCESS,
                                     file_id,
-                                );
+                                )
                             } else {
-                                return cli.tdp_sd_create(rdp_req, FileType::File, res.fso);
+                                cli.tdp_sd_create(rdp_req, FileType::File, res.fso)
                             }
                         }
                         flags::CreateDisposition::FILE_OVERWRITE => {
                             // If the file already exists, open it and overwrite it. If it does not, fail the request.
                             if res.err_code == TdpErrCode::Nil {
-                                return cli.tdp_sd_overwrite(rdp_req, res.fso);
+                                cli.tdp_sd_overwrite(rdp_req, res.fso)
                             } else {
-                                return cli.prep_device_create_response(
+                                cli.prep_device_create_response(
                                     &rdp_req,
                                     NTSTATUS::STATUS_NO_SUCH_FILE,
                                     0,
-                                );
+                                )
                             }
                         }
                         flags::CreateDisposition::FILE_OVERWRITE_IF => {
                             // If the file already exists, open it and overwrite it. If it does not, create the given file.
                             if res.err_code == TdpErrCode::Nil {
-                                return cli.tdp_sd_overwrite(rdp_req, res.fso);
+                                cli.tdp_sd_overwrite(rdp_req, res.fso)
                             } else {
-                                return cli.tdp_sd_create(rdp_req, FileType::File, res.fso);
+                                cli.tdp_sd_create(rdp_req, FileType::File, res.fso)
                             }
                         }
                         _ => {
@@ -702,9 +481,6 @@
                             )));
                         }
                     }
-
->>>>>>> 41577e8b
-                    Ok(vec![])
                 },
             ),
         );
@@ -719,13 +495,6 @@
         // https://github.com/FreeRDP/FreeRDP/blob/511444a65e7aa2f537c5e531fa68157a50c1bd4d/channels/drive/client/drive_main.c#L373
         let rdp_req = ServerDriveQueryInformationRequest::decode(device_io_request, payload)?;
         debug!("received RDP: {:?}", rdp_req);
-<<<<<<< HEAD
-        if let Some(file) = self.get_file_by_id(rdp_req.device_io_request.file_id) {
-            self.prep_query_info_response(&rdp_req, Some(file), NTSTATUS::STATUS_SUCCESS)
-        } else {
-            self.prep_query_info_response(&rdp_req, None, NTSTATUS::STATUS_UNSUCCESSFUL)
-        }
-=======
         let f = self.get_file_by_id(rdp_req.device_io_request.file_id);
         let code = if f.is_some() {
             NTSTATUS::STATUS_SUCCESS
@@ -733,7 +502,6 @@
             NTSTATUS::STATUS_UNSUCCESSFUL
         };
         self.prep_query_info_response(&rdp_req, f, code)
->>>>>>> 41577e8b
     }
 
     fn process_irp_close(&mut self, device_io_request: DeviceIoRequest) -> RdpResult<Vec<Vec<u8>>> {
@@ -752,11 +520,8 @@
         }
     }
 
-<<<<<<< HEAD
-=======
     /// This is called from Go (in effect) to announce a new directory
     /// for sharing.
->>>>>>> 41577e8b
     pub fn write_client_device_list_announce<S: Read + Write>(
         &mut self,
         req: ClientDeviceListAnnounce,
@@ -796,7 +561,6 @@
                 "received invalid completion id: {}",
                 res.completion_id
             )));
-<<<<<<< HEAD
         }
     }
 
@@ -848,59 +612,6 @@
         }
     }
 
-=======
-        }
-    }
-
-    pub fn handle_tdp_sd_create_response<S: Read + Write>(
-        &mut self,
-        res: SharedDirectoryCreateResponse,
-        mcs: &mut mcs::Client<S>,
-    ) -> RdpResult<()> {
-        debug!("received TDP: {:?}", res);
-        if let Some(tdp_resp_handler) = self
-            .pending_sd_create_resp_handlers
-            .remove(&res.completion_id)
-        {
-            let rdp_responses = tdp_resp_handler(self, res)?;
-            let chan = &CHANNEL_NAME.to_string();
-            for resp in rdp_responses {
-                mcs.write(chan, resp)?;
-            }
-            Ok(())
-        } else {
-            return Err(try_error(&format!(
-                "received invalid completion id: {}",
-                res.completion_id
-            )));
-        }
-    }
-
-    pub fn handle_tdp_sd_delete_response<S: Read + Write>(
-        &mut self,
-        res: SharedDirectoryDeleteResponse,
-        mcs: &mut mcs::Client<S>,
-    ) -> RdpResult<()> {
-        debug!("received TDP: {:?}", res);
-        if let Some(tdp_resp_handler) = self
-            .pending_sd_delete_resp_handlers
-            .remove(&res.completion_id)
-        {
-            let rdp_responses = tdp_resp_handler(self, res)?;
-            let chan = &CHANNEL_NAME.to_string();
-            for resp in rdp_responses {
-                mcs.write(chan, resp)?;
-            }
-            Ok(())
-        } else {
-            return Err(try_error(&format!(
-                "received invalid completion id: {}",
-                res.completion_id
-            )));
-        }
-    }
-
->>>>>>> 41577e8b
     fn prep_device_create_response(
         &mut self,
         req: &DeviceCreateRequest,
@@ -1022,20 +733,12 @@
             rdp_req.device_io_request.completion_id,
             Box::new(
                 |cli: &mut Self, res: SharedDirectoryDeleteResponse| -> RdpResult<Vec<Vec<u8>>> {
-<<<<<<< HEAD
-                    if res.err_code == TdpErrCode::Nil {
-                        cli.prep_device_close_response(rdp_req, NTSTATUS::STATUS_SUCCESS)
-                    } else {
-                        cli.prep_device_close_response(rdp_req, NTSTATUS::STATUS_UNSUCCESSFUL)
-                    }
-=======
                     let code = if res.err_code == TdpErrCode::Nil {
                         NTSTATUS::STATUS_SUCCESS
                     } else {
                         NTSTATUS::STATUS_UNSUCCESSFUL
                     };
                     cli.prep_device_close_response(rdp_req, code)
->>>>>>> 41577e8b
                 },
             ),
         );
@@ -1055,20 +758,14 @@
         self.vchan.add_header_and_chunkify(None, inner)
     }
 
-<<<<<<< HEAD
-=======
     /// Retrieves a FileCacheObject from the file cache
     /// (without removing it from the cache).
->>>>>>> 41577e8b
     fn get_file_by_id(&self, file_id: u32) -> Option<&FileCacheObject> {
         self.file_cache.get(&file_id)
     }
 
-<<<<<<< HEAD
-=======
     /// Retrieves a FileCacheObject from the file cache,
     /// removing it from the cache.
->>>>>>> 41577e8b
     fn remove_file_by_id(&mut self, file_id: u32) -> Option<FileCacheObject> {
         self.file_cache.remove(&file_id)
     }
@@ -1098,10 +795,6 @@
     }
 }
 
-<<<<<<< HEAD
-#[derive(Debug)]
-#[allow(dead_code)]
-=======
 /// FileCacheObject is an in-memory representation of
 /// of a file or directory holding the metadata necessary
 /// for RDP drive redirection. They are stored in map indexed
@@ -1121,7 +814,6 @@
 /// | -------- | ------------- | ---------------------------------------------------------|
 #[allow(dead_code)]
 #[derive(Debug)]
->>>>>>> 41577e8b
 struct FileCacheObject {
     path: String,
     delete_pending: bool,
@@ -1230,42 +922,12 @@
         // Clients are always required to send the "general" capability set.
         // In addition, we also send the optional smartcard capability (CAP_SMARTCARD_TYPE)
         // and drive capability (CAP_DRIVE_TYPE).
-<<<<<<< HEAD
-        let capabilities = vec![
-=======
         let mut capabilities = vec![
->>>>>>> 41577e8b
             CapabilitySet {
                 header: CapabilityHeader {
                     cap_type: CapabilityType::CAP_GENERAL_TYPE,
                     length: 8 + 36, // 8 byte header + 36 byte capability descriptor
                     version: GENERAL_CAPABILITY_VERSION_02,
-<<<<<<< HEAD
-                },
-                data: Capability::General(GeneralCapabilitySet {
-                    os_type: 0,
-                    os_version: 0,
-                    protocol_major_version: VERSION_MAJOR,
-                    protocol_minor_version: VERSION_MINOR,
-                    io_code_1: 0x00007fff, // Combination of all the required bits.
-                    io_code_2: 0,
-                    extended_pdu: 0x00000001 | 0x00000002, // RDPDR_DEVICE_REMOVE_PDUS | RDPDR_CLIENT_DISPLAY_NAME_PDU
-                    extra_flags_1: 0,
-                    extra_flags_2: 0,
-                    special_type_device_cap: 1, // Request redirection of 1 special device - smartcard.
-                }),
-            },
-            CapabilitySet {
-                header: CapabilityHeader {
-                    cap_type: CapabilityType::CAP_SMARTCARD_TYPE,
-                    length: 8, // 8 byte header + empty capability descriptor
-                    version: SMARTCARD_CAPABILITY_VERSION_01,
-                },
-                data: Capability::Smartcard,
-            },
-            CapabilitySet {
-                header: CapabilityHeader {
-=======
                 },
                 data: Capability::General(GeneralCapabilitySet {
                     os_type: 0,
@@ -1293,27 +955,17 @@
         if allow_directory_sharing {
             capabilities.push(CapabilitySet {
                 header: CapabilityHeader {
->>>>>>> 41577e8b
                     cap_type: CapabilityType::CAP_DRIVE_TYPE,
                     length: 8, // 8 byte header + empty capability descriptor
                     version: DRIVE_CAPABILITY_VERSION_02,
                 },
                 data: Capability::Drive,
-<<<<<<< HEAD
-            },
-        ];
-
-        Self {
-            padding: 0,
-            num_capabilities: u16::try_from(capabilities.len()).unwrap(),
-=======
             });
         }
 
         Self {
             padding: 0,
             num_capabilities: capabilities.len() as u16,
->>>>>>> 41577e8b
             capabilities,
         }
     }
@@ -1498,12 +1150,9 @@
         }
     }
 
-<<<<<<< HEAD
-=======
     /// Creates a ClientDeviceListAnnounceRequest for announcing a new shared drive (directory).
     /// A new drive can be announced at any time during RDP's operation. It is up to the caller
     /// to ensure that the passed device_id is unique from that of any previously shared devices.
->>>>>>> 41577e8b
     pub fn new_drive(device_id: u32, drive_name: String) -> Self {
         // According to the spec:
         //
@@ -1562,11 +1211,8 @@
         w.write_u32::<LittleEndian>(self.device_type.to_u32().unwrap())?;
         w.write_u32::<LittleEndian>(self.device_id)?;
         let mut name: &str = &self.preferred_dos_name;
-<<<<<<< HEAD
-=======
         // See "PreferredDosName" at
         // https://docs.microsoft.com/en-us/openspecs/windows_protocols/ms-rdpefs/32e34332-774b-4ead-8c9d-5d64720d6bf9
->>>>>>> 41577e8b
         if name.len() > 7 {
             name = &name[..7];
         }
@@ -2543,10 +2189,7 @@
 /// (https://docs.microsoft.com/en-us/openspecs/windows_protocols/ms-fscc/a69cc039-d288-4673-9598-772b6083f8bf).
 fn to_windows_time(tdp_time_ms: u64) -> i64 {
     // https://stackoverflow.com/a/5471380/6277051
-<<<<<<< HEAD
-=======
     // https://docs.microsoft.com/en-us/windows/win32/sysinfo/converting-a-time-t-value-to-a-file-time
->>>>>>> 41577e8b
     let tdp_time_sec = tdp_time_ms / 1000;
     ((tdp_time_sec * 10000000) + 116444736000000000) as i64
 }
@@ -2563,9 +2206,6 @@
 type SharedDirectoryCreateResponseHandler =
     Box<dyn FnOnce(&mut Client, SharedDirectoryCreateResponse) -> RdpResult<Vec<Vec<u8>>>>;
 type SharedDirectoryDeleteResponseHandler =
-<<<<<<< HEAD
-    Box<dyn FnOnce(&mut Client, SharedDirectoryDeleteResponse) -> RdpResult<Vec<Vec<u8>>>>;
-=======
     Box<dyn FnOnce(&mut Client, SharedDirectoryDeleteResponse) -> RdpResult<Vec<Vec<u8>>>>;
 
 #[cfg(test)]
@@ -2579,5 +2219,4 @@
         assert_eq!(to_windows_time(1655246166 * 1000), 132997197660000000);
         assert_eq!(to_windows_time(1000), 116444736010000000);
     }
-}
->>>>>>> 41577e8b
+}
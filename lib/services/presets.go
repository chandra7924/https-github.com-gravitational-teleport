--- conflicted
+++ resolved
@@ -79,11 +79,8 @@
 					types.NewRule(types.KindInstance, RO()),
 					types.NewRule(types.KindLoginRule, RW()),
 					types.NewRule(types.KindSAMLIdPServiceProvider, RW()),
-<<<<<<< HEAD
+					types.NewRule(types.KindUserGroup, RW()),
 					types.NewRule(types.KindPlugin, append(ReadNoSecrets(), types.VerbCreate, types.VerbUpdate, types.VerbDelete)),
-=======
-					types.NewRule(types.KindUserGroup, RW()),
->>>>>>> 2a2f4c9f
 					// Please see defaultAllowRules when adding a new rule.
 				},
 			},

--- conflicted
+++ resolved
@@ -80,7 +80,6 @@
 		buildType:    buildType{os: "linux", arch: "arm64"},
 		trigger:      triggerPush,
 		pipelineName: "push-build-linux-arm64",
-<<<<<<< HEAD
 		workflows: []ghaWorkflow{
 			{
 				name:              "release-linux-arm64.yml",
@@ -92,14 +91,6 @@
 				inputs:            map[string]string{"upload-artifacts": "false"},
 			},
 		},
-=======
-		ghaWorkflow:  "release-linux-arm64.yml",
-		timeout:      60 * time.Minute,
-		slackOnError: true,
-		srcRefVar:    "DRONE_COMMIT",
-		workflowRef:  "${DRONE_BRANCH}",
-		inputs:       map[string]string{"upload-artifacts": "false"},
->>>>>>> 41ff75eb
 	}))
 
 	// Only amd64 Windows is supported for now.

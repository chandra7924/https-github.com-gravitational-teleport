--- conflicted
+++ resolved
@@ -23,15 +23,9 @@
   box-sizing: border-box;
   z-index: 1000;
   font-size: 12px;
-<<<<<<< HEAD
-  color: ${props => props.theme.colors.text.primary};
+  color: ${props => props.theme.colors.text.main};
   background: ${props => props.theme.colors.levels.elevated};
   box-shadow: ${props => props.theme.boxShadow[1]};
-=======
-  color: ${props => props.theme.colors.text.main};
-  background: ${props => props.theme.colors.levels.surface};
-  box-shadow: 8px 8px 18px rgb(0, 0, 0, 0.56);
->>>>>>> 98d3eeef
   border-radius: ${props => props.theme.radii[2]}px;
   // we have to use a border of the same width as in SearchBar when it is closed to keep
   // the layout from shifting when switching between open and closed state

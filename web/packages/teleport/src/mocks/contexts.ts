/**
 * Copyright 2022 Gravitational, Inc.
 *
 * Licensed under the Apache License, Version 2.0 (the "License");
 * you may not use this file except in compliance with the License.
 * You may obtain a copy of the License at
 *
 *     http://www.apache.org/licenses/LICENSE-2.0
 *
 * Unless required by applicable law or agreed to in writing, software
 * distributed under the License is distributed on an "AS IS" BASIS,
 * WITHOUT WARRANTIES OR CONDITIONS OF ANY KIND, either express or implied.
 * See the License for the specific language governing permissions and
 * limitations under the License.
 */

import makeUserContext from 'teleport/services/user/makeUserContext';
import { Context as TeleportContext } from 'teleport';
import { makeAcl } from 'teleport/services/user/makeAcl';

import type { Access, Acl } from 'teleport/services/user/types';

export const noAccess: Access = {
  list: false,
  read: false,
  edit: false,
  create: false,
  remove: false,
};

export const fullAccess: Access = {
  list: true,
  read: true,
  edit: true,
  create: true,
  remove: true,
};

const allAccessAcl: Acl = {
  tokens: fullAccess,
  appServers: fullAccess,
  kubeServers: fullAccess,
  recordedSessions: fullAccess,
  activeSessions: fullAccess,
  authConnectors: fullAccess,
  roles: fullAccess,
  users: fullAccess,
  trustedClusters: fullAccess,
  events: fullAccess,
  accessRequests: fullAccess,
  billing: fullAccess,
  dbServers: fullAccess,
  db: fullAccess,
  desktops: fullAccess,
  nodes: fullAccess,
  connectionDiagnostic: fullAccess,
  clipboardSharingEnabled: true,
  desktopSessionRecordingEnabled: true,
  directorySharingEnabled: true,
  license: fullAccess,
  download: fullAccess,
  plugins: fullAccess,
  integrations: { ...fullAccess, use: true },
  deviceTrust: fullAccess,
<<<<<<< HEAD
  assist: fullAccess,
=======
  lock: fullAccess,
>>>>>>> d739835b
};

export function getAcl(cfg?: { noAccess: boolean }) {
  if (cfg?.noAccess) {
    return makeAcl({});
  }
  return makeAcl(allAccessAcl);
}

const baseContext = {
  authType: 'local',
  userName: 'llama',
  accessCapabilities: {
    suggestedReviewers: ['george_washington@gmail.com', 'alpha'],
    requestableRoles: ['dev-a', 'dev-b', 'dev-c', 'dev-d'],
  },
  userAcl: allAccessAcl,
  cluster: {
    name: 'aws',
    lastConnected: '2020-09-26T17:30:23.512876876Z',
    status: 'online',
    nodeCount: 1,
    publicURL:
      'some-long-cluster-public-url-name.cloud.teleport.gravitational.io:1234',
    authVersion: '4.4.0-dev',
    proxyVersion: '4.4.0-dev',
  },
};

export function getUserContext() {
  return makeUserContext(baseContext);
}

export function createTeleportContext(cfg?: { customAcl?: Acl }) {
  cfg = cfg || {};
  const ctx = new TeleportContext();
  const userCtx = makeUserContext(baseContext);

  if (cfg.customAcl) {
    userCtx.acl = cfg.customAcl;
  }

  ctx.storeUser.setState(userCtx);

  return ctx;
}<|MERGE_RESOLUTION|>--- conflicted
+++ resolved
@@ -62,11 +62,8 @@
   plugins: fullAccess,
   integrations: { ...fullAccess, use: true },
   deviceTrust: fullAccess,
-<<<<<<< HEAD
+  lock: fullAccess,
   assist: fullAccess,
-=======
-  lock: fullAccess,
->>>>>>> d739835b
 };
 
 export function getAcl(cfg?: { noAccess: boolean }) {
